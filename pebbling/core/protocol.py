"""Pebbling protocol core implementation and enums."""

import json
import uuid
from datetime import datetime
from enum import Enum
from pathlib import Path
from typing import Any, Dict, Optional, Union

# Core protocol
class CoreProtocolMethod(str, Enum):
    """Supported protocol methods."""

    CONTEXT = "context"
    ACT = "act"
    LISTEN = "listen"
    VIEW = "view"

# Security protocol
class SecurityProtocolMethod(str, Enum):
    EXCHANGE_DID = "exchange_did"
    UPDATE_DID = "update_did"
    VERIFY_IDENTITY = "verify_identity"

# Discovery protocol
class DiscoveryProtocolMethod(str, Enum):
    DISCOVER_AGENTS = "discover_agents"
    REGISTER_AGENT = "register_agent"


class TaskStatus(str, Enum):
    """Task status values."""

    PENDING = "pending"
    IN_PROGRESS = "in_progress"
    COMPLETED = "completed"
    FAILED = "failed"
    CLARIFICATION_REQUIRED = "clarification_required"


class MemoryType(str, Enum):
    """Memory types."""

    SHORT_TERM = "short-term"
    LONG_TERM = "long-term"


class pebblingProtocol:
    """pebbling protocol implementation."""

    JSONRPC_VERSION = "2.0"

    def __init__(self, protocol_config_path: Optional[str] = None):
        """Initialize with optional config file."""
        self.protocol_config: Dict[str, Any] = {}
        if protocol_config_path:
            self._load_config(protocol_config_path)

    def _load_config(self, config_path: str) -> None:
        """Load configuration from JSON file."""
        path = Path(config_path)
        if path.exists():
            with open(path, "r") as f:
                self.protocol_config = json.load(f)

    def create_message(
        self,
        method: Union[str, CoreProtocolMethod],
        source_agent_id: str,
        destination_agent_id: str,
        params: Dict[str, Any],
        request_id: Optional[str] = None,
    ) -> Dict[str, Any]:
<<<<<<< HEAD
        """Create a protocol message."""
        if isinstance(method, CoreProtocolMethod):
=======
        """Create a protocol message.

        If ``request_id`` is provided it will be used in the returned message.
        Otherwise a new UUID4 string is generated.
        """
        if isinstance(method, ProtocolMethod):
>>>>>>> bb12e1e4
            method = method.value

        return {
            "jsonrpc": self.JSONRPC_VERSION,
            "id": request_id or str(uuid.uuid4()),
            "method": method,
            "source_agent_id": source_agent_id,
            "destination_agent_id": destination_agent_id,
            "timestamp": datetime.now().isoformat(),
            "params": params,
        }

    def validate_message(self, message: Dict[str, Any]) -> bool:
        """Validate a protocol message."""
        required_keys = [
            "jsonrpc",
            "id",
            "method",
            "source_agent_id",
            "timestamp",
            "params",
        ]

        # Check required keys and version
        if not all(key in message for key in required_keys):
            return False
        if message.get("jsonrpc") != self.JSONRPC_VERSION:
            return False

        # Method and params validation
        method = message.get("method", "")
        if self.protocol_config and "methods" in self.protocol_config:
            if method not in self.protocol_config["methods"]:
                return False

            method_config = self.protocol_config["methods"][method]
            required_params = method_config.get("required_params", [])
            if required_params and not all(param in message.get("params", {}) for param in required_params):
                return False

        return True

    def create_response(self, result: Any, request_id: str) -> Dict[str, Any]:
        """Create a protocol response."""
        return {"jsonrpc": self.JSONRPC_VERSION, "id": request_id, "result": result}

    def create_error(self, code: int, message: str, request_id: Optional[str] = None) -> Dict[str, Any]:
        """Create a protocol error response."""
        return {
            "jsonrpc": self.JSONRPC_VERSION,
            "id": request_id,
            "error": {"code": code, "message": message},
        }

    def make(
        self,
        method: Union[str, CoreProtocolMethod],
        source_agent_id: str,
        destination_agent_id: str,
        params: Dict[str, Any],
        request_id: Optional[str] = None,
    ) -> Dict[str, Any]:
        """Create a protocol message dictionary."""
        return self.create_message(
            method=method,
            source_agent_id=source_agent_id,
            destination_agent_id=destination_agent_id,
            params=params,
            request_id=request_id,
        )<|MERGE_RESOLUTION|>--- conflicted
+++ resolved
@@ -71,17 +71,8 @@
         params: Dict[str, Any],
         request_id: Optional[str] = None,
     ) -> Dict[str, Any]:
-<<<<<<< HEAD
         """Create a protocol message."""
         if isinstance(method, CoreProtocolMethod):
-=======
-        """Create a protocol message.
-
-        If ``request_id`` is provided it will be used in the returned message.
-        Otherwise a new UUID4 string is generated.
-        """
-        if isinstance(method, ProtocolMethod):
->>>>>>> bb12e1e4
             method = method.value
 
         return {
